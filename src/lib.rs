pub mod config;
pub mod rbac;
pub mod relay;
<<<<<<< HEAD
pub mod sse;
pub mod strng;
pub mod xds;
=======
// pub mod ads;
pub mod proto;
pub mod proxyprotocol;
pub mod sse;
>>>>>>> c9d4e62e
<|MERGE_RESOLUTION|>--- conflicted
+++ resolved
@@ -1,13 +1,7 @@
 pub mod config;
 pub mod rbac;
 pub mod relay;
-<<<<<<< HEAD
+pub mod proxyprotocol;
 pub mod sse;
 pub mod strng;
-pub mod xds;
-=======
-// pub mod ads;
-pub mod proto;
-pub mod proxyprotocol;
-pub mod sse;
->>>>>>> c9d4e62e
+pub mod xds;